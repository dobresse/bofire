import os.path

from setuptools import find_packages, setup

sklearn_dependency = "scikit-learn>=1.0.0"


def get_version():
    here = os.path.abspath(os.path.dirname(__file__))
    fp = os.path.join(here, "bofire/__init__.py")
    for line in open(fp).readlines():
        if line.startswith("__version__"):
            return line.split('"')[1]
    return ""


root_dir = os.path.dirname(__file__)
with open(os.path.join(root_dir, "README.md"), "r") as f:
    long_description = f.read()


setup(
    name="bofire",
    description="",
    author="",
    license="BSD-3",
    url="https://github.com/experimental-design/bofire",
    keywords=[
        "Bayesian optimization",
        "Multi-objective optimization",
        "Experimental design",
    ],
    classifiers=[
        "Development Status :: 1 - Planning",
        "Programming Language :: Python :: 3 :: Only",
        "License :: OSI Approved :: BSD License",
        "Topic :: Scientific/Engineering",
        "Intended Audience :: Science/Research",
        "Intended Audience :: Developers",
    ],
    long_description=long_description,
    long_description_content_type="text/markdown",
    version=get_version(),
    python_requires=">=3.9",
    packages=find_packages(),
    include_package_data=True,
    install_requires=[
        "numpy",
        "pandas",
        "pydantic>=1.0,<2.0",
        "scipy>=1.7",
    ],
    extras_require={
        "optimization": [
            "torch>=1.12",
            "botorch>=0.8.4",
            "multiprocess",
            "plotly",
<<<<<<< HEAD
            "formulaic==0.5.2",
=======
            "formulaic>=0.6.0",
>>>>>>> 33644966
            "cloudpickle>=2.0.0",
            sklearn_dependency,
        ],
        "cheminfo": ["rdkit", sklearn_dependency],
        "tests": ["mock", "mopti", "pyright", "pytest", "pytest-cov"],
        "docs": [
            "mkdocs",
            "mkdocs-material",
            "mkdocstrings>=0.18",
            "mkdocstrings-python-legacy",
            "mike",
        ],
    },
)<|MERGE_RESOLUTION|>--- conflicted
+++ resolved
@@ -56,11 +56,7 @@
             "botorch>=0.8.4",
             "multiprocess",
             "plotly",
-<<<<<<< HEAD
-            "formulaic==0.5.2",
-=======
             "formulaic>=0.6.0",
->>>>>>> 33644966
             "cloudpickle>=2.0.0",
             sklearn_dependency,
         ],
