from abc import abstractmethod
from typing import Any, Dict, Optional, Tuple, Type

import numpy as np
import pandas as pd
from pydantic import BaseModel, validator
from pydantic.types import NonNegativeInt, PositiveInt

from bofire.domain.constraints import Constraint
from bofire.domain.domain import Domain
from bofire.domain.features import Feature, OutputFeature
from bofire.domain.objectives import Objective
from bofire.utils.enum import CategoricalEncodingEnum


def validate_constraints(cls, domain: Domain):
    """Validator to ensure that all constraints defined in the domain are valid for the chosen strategy

    Args:
        domain (Domain): The domain to be used in the strategy

    Raises:
        ValueError: if a constraint is defined in the domain but is invalid for the strategy chosen

    Returns:
        Domain: the domain
    """
    for constraint in domain.constraints:
        if not cls.is_constraint_implemented(type(constraint)):
            raise ValueError(
                f"constraint `{type(constraint)}` is not implemented for strategy `{cls.__name__}`"  # type: ignore
            )
    return domain


def validate_features(cls, domain: Domain):
    """Validator to ensure that all features defined in the domain are valid for the chosen strategy

    Args:
        domain (Domain): The domain to be used in the strategy

    Raises:
        ValueError: if a feature type is defined in the domain but is invalid for the strategy chosen

    Returns:
        Domain: the domain
    """
    for feature in domain.inputs + domain.output_features:
        if not cls.is_feature_implemented(type(feature)):
            raise ValueError(
                f"feature `{type(feature)}` is not implemented for strategy `{cls.__name__}`"  # type: ignore
            )
    return domain


def validate_input_feature_count(cls, domain: Domain):
    """Validator to ensure that at least one input is defined.

    Args:
        domain (Domain): The domain to be used in the strategy

    Raises:
        ValueError: if no input feature is specified

    Returns:
        Domain: the domain
    """
    if len(domain.input_features) == 0:
        raise ValueError("no input feature specified")
    return domain


def validate_output_feature_count(cls, domain: Domain):
    """Validator to ensure that at least one output feature with attached objective is defined.

    Args:
        domain (Domain): The domain to be used in the strategy

    Raises:
        ValueError: if no output feature is specified
        ValueError: if not output feauture with an attached objective is specified

    Returns:
        Domain: the domain
    """
    if len(domain.output_features) == 0:
        raise ValueError("no output feature specified")
    if len(domain.outputs.get_by_objective(Objective)) == 0:
        raise ValueError("no output feature with objective specified")
    return domain


class Strategy(BaseModel):
    """Base class for all strategies

    Attributes:
        domain (Domain): The optimization domain ie. optimization problem defintion.
        seed (NonNegativeInt, optional): Random seed to be used, if no one defined, a seed is just sampled. Defaults to None.
    """

    class Config:
        arbitrary_types_allowed = True

    domain: Domain
    seed: Optional[NonNegativeInt] = None
    rng: Optional[np.random.Generator] = None

    _validate_constraints = validator("domain", allow_reuse=True)(validate_constraints)
    _validate_features = validator("domain", allow_reuse=True)(validate_features)
    _validate_input_feature_count = validator("domain", allow_reuse=True)(
        validate_input_feature_count
    )
    _validate_output_feature_count = validator("domain", allow_reuse=True)(
        validate_output_feature_count
    )

    def __init__(self, **data: Any):
        super().__init__(**data)
        # we setup a random seed here
        if self.seed is None:
            self.seed = np.random.default_rng().integers(1000)
        self.rng = np.random.default_rng(self.seed)

        self._init_domain()

    @validator("domain")
    def validate_objectives(cls, domain: Domain):
        """Validator to ensure that all objectives defined in the domain are valid for the chosen strategy

        Args:
            domain (Domain): The domain to be used in the strategy

        Raises:
            ValueError: if a objective type is defined in the domain but is invalid for the strategy chosen

        Returns:
            Domain: the domain
        """
        for feature in domain.outputs.get_by_objective(Objective):
            assert isinstance(feature, OutputFeature)
            assert feature.objective is not None
            if not cls.is_objective_implemented(type(feature.objective)):
                raise ValueError(
                    f"Objective `{type(feature.objective)}` is not implemented for strategy `{cls.__name__}`"  # type: ignore
                )
        return domain

    def _init_domain(self) -> None:
        """Optional method to allow for customized functions in the constructor of Strategy.

        Called at the end of `__init__`.
        """
        pass

    @property
    def experiments(self) -> pd.DataFrame:
        """Property returning the experiments associated with the current strategy.

        Returns:
            pd.DataFrame: Experiments.
        """
        return self.domain.experiments  # type: ignore

    @property
    def pending_candidates(self) -> pd.DataFrame:
        """Candidates considered as pending.

        Returns:
            pd.DataFrame: pending candidates.
        """
        return self.domain.candidates  # type: ignore

    def tell(self, experiments: pd.DataFrame, replace: bool = False) -> None:
        """This function passes new experimental data to the optimizer

        Args:
            experiments (pd.DataFrame): DataFrame with experimental data
            replace (bool, optional): Boolean to decide if the experimental data should replace the former DataFrame or if the new experiments should be attached. Defaults to False.
        """
        if len(experiments) == 0:
            return
        if replace:
            self.domain.set_experiments(experiments)
        else:
            self.domain.add_experiments(experiments)
        self._tell()

    def _tell(self) -> None:
        """Method to allow for customized tell functions in addition to self.tell()"""
        pass

    def ask(
        self,
        candidate_count: Optional[PositiveInt] = None,
        add_pending: bool = False,
        candidate_pool: Optional[pd.DataFrame] = None,
    ) -> pd.DataFrame:
        """Function to generate new candidates.

        Args:
            candidate_count (PositiveInt, optional): Number of candidates to be generated. If not provided, the number
                of candidates is determined automatically. Defaults to None.
            add_pending (bool, optional): If true the proposed candidates are added to the set of pending experiments. Defaults to False.
            candidate_pool (pd.DataFrame, optional): Pool of candidates from which a final set of candidates should be chosen. If not provided,
                pool independent candidates are provided. Defaults to None.

        Raises:
            ValueError: if candidate count is smaller than 1
            ValueError: if not enough experiments are available to execute the strategy
            ValueError: if the number of generated candidates does not match the requested number

        Returns:
            pd.DataFrame: DataFrame with candidates (proposed experiments)
        """
        if candidate_count is not None and candidate_count < 1:
            raise ValueError(
                f"Candidate_count has to be at least 1 but got {candidate_count}."
            )
        if not self.has_sufficient_experiments():
            raise ValueError(
                "Not enough experiments available to execute the strategy."
            )

        if candidate_pool is None:
            candidates = self._ask(candidate_count=candidate_count)
        else:
            self.domain.validate_candidates(candidate_pool, only_inputs=True)
            if candidate_count is not None:
                assert candidate_count <= len(
                    candidate_pool
                ), "Number of requested candidates is larger than the pool from which they should be chosen."
            candidates = self._choose_from_pool(candidate_pool, candidate_count)

        self.domain.validate_candidates(candidates=candidates, only_inputs=True)

        if candidate_count is not None:
            if len(candidates) != candidate_count:
                raise ValueError(
                    f"expected {candidate_count} candidates, got {len(candidates)}"
                )

        if add_pending:
            self.domain.add_candidates(candidates)

        return candidates

    @abstractmethod
    def _ask(self, candidate_count: Optional[PositiveInt] = None) -> pd.DataFrame:
        """Abstract method to implement how a strategy generates candidates.

        Args:
            candidate_count (PositiveInt, optional): Number of candidates to be generated. Defaults to None.

        Returns:
            pd.DataFrame: DataFrame with candidates (proposed experiments).
        """
        pass

    @abstractmethod
    def _choose_from_pool(
        self,
        candidate_pool: pd.DataFrame,
        candidate_count: Optional[PositiveInt] = None,
    ) -> pd.DataFrame:
        """Abstract method to implement how a strategy chooses a set of candidates from a candidate pool.

        Args:
            candidate_pool (pd.DataFrame): The pool of candidates from which the candidates should be chosen.
            candidate_count (Optional[PositiveInt], optional): Number of candidates to choose. Defaults to None.

        Returns:
            pd.DataFrame: The chosen set of candidates.
        """
        pass

    @abstractmethod
    def has_sufficient_experiments(
        self,
    ) -> bool:
        """Abstract method to check if sufficient experiments are available.

        Returns:
            bool: True if number of passed experiments is sufficient, False otherwise
        """
        pass

    @classmethod
    @abstractmethod
    def is_constraint_implemented(cls, my_type: Type[Constraint]) -> bool:
        """Abstract method to check if a specific constraint type is implemented for the strategy

        Args:
            my_type (Type[Constraint]): Constraint class

        Returns:
            bool: True if the constraint type is valid for the strategy chosen, False otherwise
        """
        pass

    @classmethod
    @abstractmethod
    def is_feature_implemented(cls, my_type: Type[Feature]) -> bool:
        """Abstract method to check if a specific feature type is implemented for the strategy

        Args:
            my_type (Type[Feature]): Feature class

        Returns:
            bool: True if the feature type is valid for the strategy chosen, False otherwise
        """
        pass

    @classmethod
    @abstractmethod
    def is_objective_implemented(cls, my_type: Type[Objective]) -> bool:
        """Abstract method to check if a objective type is implemented for the strategy

        Args:
            my_type (Type[Objective]): Objective class

        Returns:
            bool: True if the objective type is valid for the strategy chosen, False otherwise
        """
        pass


class PredictiveStrategy(Strategy):
    """Base class for all model based strategies.

    Provides abstract scaffold for fit, predict, and calc_acquistion methods.
    """

    is_fitted: bool = False

    def __init__(self, **data: Any):
        super().__init__(**data)
        if self.domain.num_experiments > 0:
            self.fit()
            self._tell()

<<<<<<< HEAD
    @property
    @abstractmethod
    def input_preprocessing_specs(self) -> Dict[str, CategoricalEncodingEnum]:
        pass
=======
    def ask(
        self,
        candidate_count: Optional[PositiveInt] = None,
        add_pending: bool = False,
        candidate_pool: Optional[pd.DataFrame] = None,
    ) -> pd.DataFrame:
        """Function to generate new candidates.

        Args:
            candidate_count (PositiveInt, optional): Number of candidates to be generated. If not provided, the number of candidates is determined automatically. Defaults to None.
            add_pending (bool, optional): If true the proposed candidates are added to the set of pending experiments. Defaults to False.
            candidate_pool (pd.DataFrame, optional): Pool of candidates from which a final set of candidates should be chosen. If not provided, pool independent candidates are provided. Defaults to None.

        Returns:
            pd.DataFrame: DataFrame with candidates (proposed experiments)
        """
        candidates = super().ask(
            candidate_count=candidate_count,
            add_pending=add_pending,
            candidate_pool=candidate_pool,
        )
        self.domain.validate_candidates(candidates=candidates)
        return candidates
>>>>>>> 7e714e71

    def tell(
        self, experiments: pd.DataFrame, replace: bool = False, retrain: bool = True
    ):
        """This function passes new experimental data to the optimizer.

        Args:
            experiments (pd.DataFrame): DataFrame with experimental data
            replace (bool, optional): Boolean to decide if the experimental data should replace the former dataFrame or if the new experiments should be attached. Defaults to False.
            retrain (bool, optional): If True, model(s) are retrained when new experimental data is passed to the optimizer. Defaults to True.
        """
        # maybe unite the preprocessor here with the one of the parent tell
        if len(experiments) == 0:
            return
        if replace:
            self.domain.set_experiments(experiments)
        else:
            self.domain.add_experiments(experiments)
        if retrain:
            self.fit()
        # we have a seperate _tell here for things that are relevant when setting up the strategy but unrelated
        # to fitting the models like initializing the ACQF.
        self._tell()

    def predict(self, experiments: pd.DataFrame) -> pd.DataFrame:
        """Run predictions for the provided experiments. Only input features have to be provided.

        Args:
            experiments (pd.DataFrame): Experimental data for which predictions should be performed.

        Returns:
            pd.DataFrame: Dataframe with the predicted values.
        """
        if self.is_fitted is not True:
            raise ValueError("Model not yet fitted.")
        # TODO: validate also here the experiments but only for the input_columns
        # transformed = self.transformer.transform(experiments)
        transformed = self.domain.inputs.transform(
            experiments=experiments, specs=self.input_preprocessing_specs
        )
        preds, stds = self._predict(transformed)
        if stds is not None:
            predictions = pd.DataFrame(
                data=np.hstack((preds, stds)),
                columns=[
                    "%s_pred" % feat.key
                    for feat in self.domain.outputs.get_by_objective(Objective)
                ]
                + [
                    "%s_sd" % featkey
                    for featkey in self.domain.outputs.get_by_objective(Objective)
                ],
            )
        else:
            predictions = pd.DataFrame(
                data=preds,
                columns=[
                    "%s_pred" % feat.key
                    for feat in self.domain.outputs.get_by_objective(Objective)
                ],
            )
        return predictions

    @abstractmethod
    def _predict(self, experiments: pd.DataFrame) -> Tuple[pd.DataFrame, pd.DataFrame]:
        """Abstract method in which the actual prediction is happening. Has to be overwritten."""
        pass

    def fit(self):
        """Fit the model(s) to the experimental data."""
        assert (
            self.experiments is not None and len(self.experiments) > 0
        ), "No fitting data available"
        self.domain.validate_experiments(self.experiments, strict=True)
        # transformed = self.transformer.fit_transform(self.experiments)
        self._fit(self.experiments)
        self.is_fitted = True

    @abstractmethod
    def _fit(self, experiments: pd.DataFrame):
        """Abstract method where the acutal prediction are occuring."""
        pass<|MERGE_RESOLUTION|>--- conflicted
+++ resolved
@@ -338,12 +338,11 @@
             self.fit()
             self._tell()
 
-<<<<<<< HEAD
     @property
     @abstractmethod
     def input_preprocessing_specs(self) -> Dict[str, CategoricalEncodingEnum]:
         pass
-=======
+
     def ask(
         self,
         candidate_count: Optional[PositiveInt] = None,
@@ -367,7 +366,6 @@
         )
         self.domain.validate_candidates(candidates=candidates)
         return candidates
->>>>>>> 7e714e71
 
     def tell(
         self, experiments: pd.DataFrame, replace: bool = False, retrain: bool = True
