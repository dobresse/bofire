from __future__ import annotations

import itertools
import warnings
from abc import abstractmethod
from enum import Enum
from typing import Any, Dict, List, Optional, Tuple, Type, TypeVar, Union, cast

import matplotlib.pyplot as plt
import numpy as np
import pandas as pd
from pydantic import Field, validate_arguments, validator
from pydantic.class_validators import root_validator
<<<<<<< HEAD
from pydantic.types import conint, conlist
from scipy.stats.qmc import LatinHypercube, Sobol
=======
from pydantic.types import conlist
from scipy.stats.qmc import Sobol
>>>>>>> f00b83fd

from bofire.domain.objectives import MaximizeObjective, Objective
from bofire.domain.util import (
    BaseModel,
    KeyModel,
    filter_by_attribute,
    filter_by_class,
    is_numeric,
    name2key,
)


class Feature(KeyModel):
    """The base class for all features."""

    def __lt__(self, other) -> bool:
        """
        Method to compare two models to get them in the desired order.
        Return True if other is larger than self, else False. (see FEATURE_ORDER)

        Args:
            other: The other class to compare to self

        Returns:
            bool: True if the other class is larger than self, else False
        """
        # TODO: add order of base class to FEATURE_ORDER and remove type: ignore
        order_self = FEATURE_ORDER[type(self)]  # type: ignore
        order_other = FEATURE_ORDER[type(other)]
        if order_self == order_other:
            return self.key < other.key
        else:
            return order_self < order_other

    def to_config(self) -> Dict:
        """Generate serialized version of the feature.

        Returns:
            Dict: Serialized version of the feature as dictionary.
        """
        return {
            "type": self.__class__.__name__,
            **self.dict(),
        }

    @staticmethod
    def from_config(config: Dict) -> "Feature":
        """Generate objective out of serialized version.

        Args:
            config (Dict): Serialized version of a objective

        Returns:
            Objective: Instantiated objective of the type specified in the `config`.
        """
        input_mapper = {
            "ContinuousInput": ContinuousInput,
            "DiscreteInput": DiscreteInput,
            "CategoricalInput": CategoricalInput,
            "CategoricalDescriptorInput": CategoricalDescriptorInput,
            "ContinuousDescriptorInput": ContinuousDescriptorInput,
        }
        output_mapper = {
            "ContinuousOutput": ContinuousOutput,
        }
        if config["type"] in input_mapper.keys():
            return input_mapper[config["type"]](**config)
        else:
            if "objective" in config.keys():
                obj = Objective.from_config(config=config["objective"])
            else:
                obj = None
            return output_mapper[config["type"]](key=config["key"], objective=obj)


TFeature = TypeVar("TFeature", bound=Feature)


class InputFeature(Feature):
    """Base class for all input features."""

    @abstractmethod
    def is_fixed() -> bool:
        """Indicates if a variable is set to a fixed value.

        Returns:
            bool: True if fixed, els False.
        """
        pass

    @abstractmethod
    def fixed_value() -> Union[None, str, float]:
        """Method to return the fixed value in case of a fixed feature.

        Returns:
            Union[None,str,float]: None in case the feature is not fixed, else the fixed value.
        """
        pass

    @abstractmethod
    def validate_experimental(
        self, values: pd.Series, strict: bool = False
    ) -> pd.Series:
        """Abstract method to validate the experimental dataFrame

        Args:
            values (pd.Series): A dataFrame with experiments
            strict (bool, optional): Boolean to distinguish if the occurence of fixed features in the dataset should be considered or not. Defaults to False.

        Returns:
            pd.Series: The passed dataFrame with experiments
        """
        pass

    @abstractmethod
    def validate_candidental(self, values: pd.Series) -> pd.Series:
        """Abstract method to validate the suggested candidates

        Args:
            values (pd.Series): A dataFrame with candidates

        Returns:
            pd.Series: The passed dataFrame with candidates
        """
        pass

    @abstractmethod
    def sample(self, n: int) -> pd.Series:
        """Sample a series of allowed values.

        Args:
            n (int): Number of samples

        Returns:
            pd.Series: Sampled values.
        """
        pass


class NumericalInputFeature(InputFeature):
    """Abstracht base class for all numerical (ordinal) input features."""

    def to_unit_range(
<<<<<<< HEAD
        self, values: Union[pd.Series, np.ndarray], use_real_bounds: bool = False
    ) -> Union[pd.Series, np.ndarray]:
=======
        self, values: pd.Series, use_real_bounds: bool = False
    ) -> pd.Series:
>>>>>>> f00b83fd
        """Convert to the unit range between 0 and 1.

        Args:
            values (pd.Series): values to be transformed
            use_real_bounds (bool, optional): if True, use the bounds from the actual values else the bounds from the feature.
                Defaults to False.

        Raises:
            ValueError: If lower_bound == upper bound an error is raised

        Returns:
            pd.Series: transformed values.
        """
        if use_real_bounds:
            lower, upper = self.get_real_feature_bounds(values)
        else:
<<<<<<< HEAD
            lower, upper = self.lower_bound, self.upper_bound  # type: ignore
=======
            lower, upper = self.lower_bound, self.upper_bound
>>>>>>> f00b83fd
        if lower == upper:
            raise ValueError("Fixed feature cannot be transformed to unit range.")
        valrange = upper - lower
        return (values - lower) / valrange

<<<<<<< HEAD
    def from_unit_range(
        self, values: Union[pd.Series, np.ndarray]
    ) -> Union[pd.Series, np.ndarray]:
=======
    def from_unit_range(self, values: pd.Series) -> pd.Series:
>>>>>>> f00b83fd
        """Convert from unit range.

        Args:
            values (pd.Series): values to transform from.

        Raises:
            ValueError: if the feature is fixed raise a value error.

        Returns:
            pd.Series: _description_
        """
        if self.is_fixed():
            raise ValueError("Fixed feature cannot be transformed from unit range.")
<<<<<<< HEAD
        valrange = self.upper_bound - self.lower_bound  # type: ignore
        return (values * valrange) + self.lower_bound  # type: ignore
=======
        valrange = self.upper_bound - self.lower_bound
        return (values * valrange) + self.lower_bound
>>>>>>> f00b83fd

    def is_fixed(self):
        """Method to check if the feature is fixed

        Returns:
            Boolean: True when the feature is fixed, false otherwise.
        """
        # TODO: the bounds are declared in the derived classes, hence the type checks fail here :(.
        return self.lower_bound == self.upper_bound  # type: ignore

    def fixed_value(self):
        """Method to get the value to which the feature is fixed

        Returns:
            Float: Return the feature value or None if the feature is not fixed.
        """
        if self.is_fixed():
            return self.lower_bound  # type: ignore
        else:
            return None

    def validate_experimental(self, values: pd.Series, strict=False) -> pd.Series:
        """Method to validate the experimental dataFrame

        Args:
            values (pd.Series): A dataFrame with experiments
            strict (bool, optional): Boolean to distinguish if the occurence of fixed features in the dataset should be considered or not.
                Defaults to False.

        Raises:
            ValueError: when a value is not numerical
            ValueError: when there is no variation in a feature provided by the experimental data

        Returns:
            pd.Series: A dataFrame with experiments
        """
        if not is_numeric(values):
            raise ValueError(
                f"not all values of input feature `{self.key}` are numerical"
            )
        if strict:
            lower, upper = self.get_real_feature_bounds(values)
            if lower == upper:
                raise ValueError(
                    f"No variation present or planned for feature {self.key}. Remove it."
                )
        return values

    def validate_candidental(self, values: pd.Series) -> pd.Series:
        """Validate the suggested candidates for the feature.

        Args:
            values (pd.Series): suggested candidates for the feature

        Raises:
            ValueError: Error is raised when one of the values is not numerical.

        Returns:
            pd.Series: the original provided candidates
        """
        if not is_numeric(values):
            raise ValueError(
                f"not all values of input feature `{self.key}` are numerical"
            )
        return values

    def get_real_feature_bounds(
        self, values: Union[pd.Series, np.ndarray]
    ) -> Tuple[float, float]:
        """Method to extract the feature boundaries from the provided experimental data

        Args:
            values (pd.Series): Experimental data

        Returns:
            (float, float): Returns lower and upper bound based on the passed data
        """
        lower = min(self.lower_bound, values.min())  # type: ignore
        upper = max(self.upper_bound, values.max())  # type: ignore
        return lower, upper


class ContinuousInput(NumericalInputFeature):
    """Base class for all continuous input features.

    Attributes:
        lower_bound (float): Lower bound of the feature in the optimization.
        upper_bound (float): Upper bound of the feature in the optimization.
    """

    lower_bound: float
    upper_bound: float

    @root_validator(pre=False)
    def validate_lower_upper(cls, values):
        """Validates that the lower bound is lower than the upper bound

        Args:
            values (Dict): Dictionary with attributes key, lower and upper bound

        Raises:
            ValueError: when the lower bound is higher than the upper bound

        Returns:
            Dict: The attributes as dictionary
        """
        if values["lower_bound"] > values["upper_bound"]:
            raise ValueError(
                f'lower bound must be <= upper bound, got {values["lower_bound"]} > {values["upper_bound"]}'
            )
        return values

    def validate_candidental(self, values: pd.Series) -> pd.Series:
        """Method to validate the suggested candidates

        Args:
            values (pd.Series): A dataFrame with candidates

        Raises:
            ValueError: when non numerical values are passed
            ValueError: when values are larger than the upper bound of the feature
            ValueError: when values are lower than the lower bound of the feature

        Returns:
            pd.Series: The passed dataFrame with candidates
        """
        noise = 10e-8
        super().validate_candidental(values)
        if (values < self.lower_bound - noise).any():
            raise ValueError(
                f"not all values of input feature `{self.key}`are larger than lower bound `{self.lower_bound}` "
            )
        if (values > self.upper_bound + noise).any():
            raise ValueError(
                f"not all values of input feature `{self.key}`are smaller than upper bound `{self.upper_bound}` "
            )
        return values

    def sample(self, n: int) -> pd.Series:
        """Draw random samples from the feature.

        Args:
            n (int): number of samples.

        Returns:
            pd.Series: drawn samples.
        """
        return pd.Series(
            name=self.key,
            data=np.random.uniform(self.lower_bound, self.upper_bound, n),
        )

    def __str__(self) -> str:
        """Method to return a string of lower and upper bound

        Returns:
            str: String of a list with lower and upper bound
        """
        return f"[{self.lower_bound},{self.upper_bound}]"


TDiscreteVals = conlist(item_type=float, min_items=1)


class DiscreteInput(NumericalInputFeature):
    """Feature with discretized ordinal values allowed in the optimization.

    Attributes:
        key(str): key of the feature.
        values(List[float]): the discretized allowed values during the optimization.
    """

    values: TDiscreteVals

    @validator("values")
    def validate_values_unique(cls, values):
        """Validates that provided values are unique.

        Args:
            values (List[float]): List of values

        Raises:
            ValueError: when values are non-unique.

        Returns:
            List[values]: Sorted list of values
        """
        if len(values) != len(set(values)):
            raise ValueError("Discrete values must be unique")
        return sorted(values)

    @property
    def lower_bound(self) -> float:
        """Lower bound of the set of allowed values"""
        return min(self.values)

    @property
    def upper_bound(self) -> float:
        """Upper bound of the set of allowed values"""
        return max(self.values)

    def validate_candidental(self, values: pd.Series) -> pd.Series:
        """Method to validate the provided candidates.

        Args:
            values (pd.Series): suggested candidates for the feature

        Raises:
            ValueError: Raises error when one of the provided values is not contained in the list of allowed values.

        Returns:
            pd.Series: _uggested candidates for the feature
        """
        super().validate_candidental(values)
        if not np.isin(values.to_numpy(), np.array(self.values)).all():
            raise ValueError(
                f"Not allowed values in candidates for feature {self.key}."
            )
        return values

    def sample(self, n: int) -> pd.Series:
        """Draw random samples from the feature.

        Args:
            n (int): number of samples.

        Returns:
            pd.Series: drawn samples.
        """
        return pd.Series(name=self.key, data=np.random.choice(self.values, n))


TDescriptors = conlist(item_type=str, min_items=1)


# TODO: write a Descriptor base class from which both Categorical and Continuous Descriptor are inheriting
class ContinuousDescriptorInput(ContinuousInput):
    """Class for continuous input features with descriptors

    Attributes:
        lower_bound (float): Lower bound of the feature in the optimization.
        upper_bound (float): Upper bound of the feature in the optimization.
        descriptors (List[str]): Names of the descriptors.
        values (List[float]): Values of the descriptors.
    """

    descriptors: TDescriptors
    values: TDiscreteVals

    @validator("descriptors")
    def descriptors_to_keys(cls, descriptors):
        """validates the descriptor names and transforms it to valid keys

        Args:
            descriptors (List[str]): List of descriptor names

        Returns:
            List[str]: List of valid keys
        """
        return [name2key(name) for name in descriptors]

    @root_validator(pre=False)
    def validate_list_lengths(cls, values):
        """compares the length of the defined descriptors list with the provided values

        Args:
            values (Dict): Dictionary with all attribues

        Raises:
            ValueError: when the number of descriptors does not math the number of provided values

        Returns:
            Dict: Dict with the attributes
        """
        if len(values["descriptors"]) != len(values["values"]):
            raise ValueError(
                'must provide same number of descriptors and values, got {len(values["descriptors"])} != {len(values["values"])}'
            )
        return values

    def to_df(self) -> pd.DataFrame:
        """tabular overview of the feature as DataFrame

        Returns:
            pd.DataFrame: tabular overview of the feature as DataFrame
        """
        return pd.DataFrame(
            data=[self.values], index=[self.key], columns=self.descriptors
        )


TCategoryVals = conlist(item_type=str, min_items=2)
TAllowedVals = Optional[conlist(item_type=bool, min_items=2)]


class CategoricalInput(InputFeature):
    """Base class for all categorical input features.

    Attributes:
        categories (List[str]): Names of the categories.
        allowed (List[bool]): List of bools indicating if a category is allowed within the optimization.
    """

    categories: TCategoryVals
    allowed: TAllowedVals = None

    @validator("categories")
    def validate_categories_unique(cls, categories):
        """validates that categories have unique names

        Args:
            categories (List[str]): List of category names

        Raises:
            ValueError: when categories have non-unique names

        Returns:
            List[str]: List of the categories
        """
        categories = [name2key(name) for name in categories]
        if len(categories) != len(set(categories)):
            raise ValueError("categories must be unique")
        return categories

    @root_validator(pre=False)
    def init_allowed(cls, values):
        """validates the list of allowed/not allowed categories

        Args:
            values (Dict): Dictionary with attributes

        Raises:
            ValueError: when the number of allowences does not fit to the number of categories
            ValueError: when no category is allowed

        Returns:
            Dict: Dictionary with attributes
        """
        if "categories" not in values or values["categories"] is None:
            return values
        if "allowed" not in values or values["allowed"] is None:
            values["allowed"] = [True for _ in range(len(values["categories"]))]
        if len(values["allowed"]) != len(values["categories"]):
            raise ValueError("allowed must have same length as categories")
        if sum(values["allowed"]) == 0:
            raise ValueError("no category is allowed")
        return values

    def is_fixed(self):
        """Returns True if there is only one allowed category.

        Returns:
            [bool]: True if there is only one allowed category
        """
        if self.allowed is None:
            return False
        return sum(self.allowed) == 1

    def fixed_value(self):
        """Returns the categories to which the feature is fixed, None if the feature is not fixed

        Returns:
            List[str]: List of categories or None
        """
        if self.is_fixed():
            return self.get_allowed_categories()[0]
        else:
            return None

    def get_allowed_categories(self):
        """Returns the allowed categories.

        Returns:
            list of str: The allowed categories
        """
        if self.allowed is None:
            return []
        return [c for c, a in zip(self.categories, self.allowed) if a]

    def validate_experimental(
        self, values: pd.Series, strict: bool = False
    ) -> pd.Series:
        """Method to validate the experimental dataFrame

        Args:
            values (pd.Series): A dataFrame with experiments
            strict (bool, optional): Boolean to distinguish if the occurence of fixed features in the dataset should be considered or not. Defaults to False.

        Raises:
            ValueError: when an entry is not in the list of allowed categories
            ValueError: when there is no variation in a feature provided by the experimental data

        Returns:
            pd.Series: A dataFrame with experiments
        """
        if sum(values.isin(self.categories)) != len(values):
            raise ValueError(
                f"invalid values for `{self.key}`, allowed are: `{self.categories}`"
            )
        if strict:
            possible_categories = self.get_possible_categories(values)
            if len(possible_categories) != len(self.categories):
                raise ValueError(
                    f"Categories {list(set(self.categories)-set(possible_categories))} of feature {self.key} not used. Remove them."
                )
        return values

    def validate_candidental(self, values: pd.Series) -> pd.Series:
        """Method to validate the suggested candidates

        Args:
            values (pd.Series): A dataFrame with candidates

        Raises:
            ValueError: when not all values for a feature are one of the allowed categories

        Returns:
            pd.Series: The passed dataFrame with candidates
        """
        if sum(values.isin(self.get_allowed_categories())) != len(values):
            raise ValueError(
                f"not all values of input feature `{self.key}` are a valid allowed category from {self.get_allowed_categories()}"
            )
        return values

    def get_forbidden_categories(self):
        """Returns the non-allowed categories

        Returns:
            List[str]: List of the non-allowed categories
        """
        return list(set(self.categories) - set(self.get_allowed_categories()))

    def get_possible_categories(self, values: pd.Series) -> list:
        """Return the superset of categories that have been used in the experimental dataset and
        that can be used in the optimization

        Args:
            values (pd.Series): Series with the values for this feature

        Returns:
            list: list of possible categories
        """
        return sorted(
            list(set(list(set(values.tolist())) + self.get_allowed_categories()))
        )

    def sample(self, n: int) -> pd.Series:
        """Draw random samples from the feature.

        Args:
            n (int): number of samples.

        Returns:
            pd.Series: drawn samples.
        """
        return pd.Series(
            name=self.key, data=np.random.choice(self.get_allowed_categories(), n)
        )

    def __str__(self) -> str:
        """Returns the number of categories as str

        Returns:
            str: Number of categories
        """
        return f"{len(self.categories)} categories"


TCategoricalDescriptorVals = conlist(
    item_type=conlist(item_type=float, min_items=1), min_items=1
)


class CategoricalDescriptorInput(CategoricalInput):
    """Class for categorical input features with descriptors

    Attributes:
        categories (List[str]): Names of the categories.
        allowed (List[bool]): List of bools indicating if a category is allowed within the optimization.
        descriptors (List[str]): List of strings representing the names of the descriptors.
        calues (List[List[float]]): List of lists representing the descriptor values.
    """

    descriptors: TDescriptors
    values: TCategoricalDescriptorVals

    @validator("descriptors")
    def validate_descriptors(cls, descriptors):
        """validates that descriptors have unique names

        Args:
            categories (List[str]): List of descriptor names

        Raises:
            ValueError: when descriptors have non-unique names

        Returns:
            List[str]: List of the descriptors
        """
        descriptors = [name2key(name) for name in descriptors]
        if len(descriptors) != len(set(descriptors)):
            raise ValueError("descriptors must be unique")
        return descriptors

    @validator("values")
    def validate_values(cls, v, values):
        """validates the compatability of passed values for the descriptors and the defined categories

        Args:
            v (List[List[float]]): Nested list with descriptor values
            values (Dict): Dictionary with attributes

        Raises:
            ValueError: when values have different length than categories
            ValueError: when rows in values have different length than descriptors
            ValueError: when a descriptor shows no variance in the data

        Returns:
            List[List[float]]: Nested list with descriptor values
        """
        if len(v) != len(values["categories"]):
            raise ValueError("values must have same length as categories")
        for row in v:
            if len(row) != len(values["descriptors"]):
                raise ValueError("rows in values must have same length as descriptors")
        a = np.array(v)
        for i, d in enumerate(values["descriptors"]):
            if len(set(a[:, i])) == 1:
                raise ValueError("No variation for descriptor {d}.")
        return v

    def to_df(self):
        """tabular overview of the feature as DataFrame

        Returns:
            pd.DataFrame: tabular overview of the feature as DataFrame
        """
        data = {cat: values for cat, values in zip(self.categories, self.values)}
        return pd.DataFrame.from_dict(data, orient="index", columns=self.descriptors)

    def get_real_descriptor_bounds(self, values) -> pd.DataFrame:
        """Method to generate a dataFrame as tabular overview of lower and upper bounds of the descriptors (excluding non-allowed descriptors)

        Args:
            values (pd.Series): The categories present in the passed data for the considered feature

        Returns:
            pd.Series: Tabular overview of lower and upper bounds of the descriptors
        """
        df = self.to_df().loc[self.get_possible_categories(values)]
        data = {
            "lower": [min(df[desc].tolist()) for desc in self.descriptors],
            "upper": [max(df[desc].tolist()) for desc in self.descriptors],
        }
        return pd.DataFrame.from_dict(data, orient="index", columns=self.descriptors)

    def validate_experimental(
        self, values: pd.Series, strict: bool = False
    ) -> pd.Series:
        """Method to validate the experimental dataFrame

        Args:
            values (pd.Series): A dataFrame with experiments
            strict (bool, optional): Boolean to distinguish if the occurence of fixed features in the dataset should be considered or not. Defaults to False.

        Raises:
            ValueError: when an entry is not in the list of allowed categories
            ValueError: when there is no variation in a feature provided by the experimental data
            ValueError: when no variation is present or planed for a given descriptor

        Returns:
            pd.Series: A dataFrame with experiments
        """
        values = super().validate_experimental(values, strict)
        if strict:
            bounds = self.get_real_descriptor_bounds(values)
            for desc in self.descriptors:
                if bounds.loc["lower", desc] == bounds.loc["upper", desc]:
                    raise ValueError(
                        f"No variation present or planned for descriptor {desc} for feature {self.key}. Remove the descriptor."
                    )
        return values

    @classmethod
    def from_df(cls, key: str, df: pd.DataFrame):
        """Creates a feature from a dataframe

        Args:
            key (str): The name of the feature
            df (pd.DataFrame): Categories as rows and descriptors as columns

        Returns:
            _type_: _description_
        """
        return cls(
            key=key,
            categories=list(df.index),
            allowed=[True for _ in range(len(df))],
            descriptors=list(df.columns),
            values=df.values.tolist(),
        )


class OutputFeature(Feature):
    """Base class for all output features.

    Attributes:
        key(str): Key of the Feature.
    """

    objective: Optional[Objective]


class ContinuousOutput(OutputFeature):
    """The base class for a continuous output feature

    Attributes:
        objective (objective, optional): objective of the feature indicating in which direction it should be optimzed. Defaults to `MaximizeObjective`.
    """

    objective: Optional[Objective] = Field(
        default_factory=lambda: MaximizeObjective(w=1.0)
    )

    def to_config(self) -> Dict:
        """Generate serialized version of the feature.

        Returns:
            Dict: Serialized version of the feature as dictionary.
        """
        config: Dict[str, Any] = {
            "type": self.__class__.__name__,
            "key": self.key,
        }
        if self.objective is not None:
            config["objective"] = self.objective.to_config()
        return config

    def plot(
        self,
        lower: float,
        upper: float,
        df_data: Optional[pd.DataFrame] = None,
        plot_details: bool = True,
        line_options: Optional[Dict] = None,
        scatter_options: Optional[Dict] = None,
        label_options: Optional[Dict] = None,
        title_options: Optional[Dict] = None,
    ):
        """Plot the assigned objective.

        Args:
            lower (float): lower bound for the plot
            upper (float): upper bound for the plot
            df_data (Optional[pd.DataFrame], optional): If provided, scatter also the historical data in the plot. Defaults to None.
        """
        if self.objective is None:
            raise ValueError(
                f"No objective assigned for ContinuousOutputFeauture with key {self.key}."
            )

        line_options = line_options or {}
        scatter_options = scatter_options or {}
        label_options = label_options or {}
        title_options = title_options or {}

        line_options["color"] = line_options.get("color", "black")
        scatter_options["color"] = scatter_options.get("color", "red")

        x = pd.DataFrame(np.linspace(lower, upper, 5000))
        reward = self.objective.__call__(x)
        fig, ax = plt.subplots()
        ax.plot(x, reward, **line_options)
        # TODO: validate dataframe
        if df_data is not None:
            x_data = df_data.loc[df_data[self.key].notna(), self.key].values
            ax.scatter(
                x_data,  # type: ignore
                self.objective.__call__(x_data),  # type: ignore
                **scatter_options,
            )
        ax.set_title("Objective %s" % self.key, **title_options)
        ax.set_ylabel("Objective", **label_options)
        ax.set_xlabel(self.key, **label_options)
        if plot_details:
            ax = self.objective.plot_details(ax=ax)
        return fig, ax

    def __str__(self) -> str:
        return "ContinuousOutputFeature"


# A helper constant for the default value of the weight parameter
FEATURE_ORDER = {
    ContinuousInput: 1,
    ContinuousDescriptorInput: 2,
    DiscreteInput: 3,
    CategoricalInput: 4,
    CategoricalDescriptorInput: 5,
    ContinuousOutput: 6,
}


## TODO: REMOVE THIS --> it is not needed!
def is_continuous(var: Feature) -> bool:
    """Checks if Feature is continous

    Args:
        var (Feature): Feature to be checked

    Returns:
        bool: True if continuous, else False
    """
    # TODO: generalize query via attribute continuousFeature (not existing yet!)
    if isinstance(var, ContinuousInput) or isinstance(var, ContinuousOutput):
        return True
    else:
        return False


TFeature = TypeVar("TFeature", bound=Feature)


class Features(BaseModel):
    """Container of features, both input and output features are allowed.

    Attributes:
        features (List(Features)): list of the features.
    """

    features: List[Feature] = Field(default_factory=lambda: [])

    def to_config(self) -> Dict:
        """Serialize the features container.

        Returns:
            Dict: serialized features container
        """
        return {
            "type": "general",
            "features": [feat.to_config() for feat in self.features],
        }

    @staticmethod
    def from_config(config: Dict) -> "Features":
        """Instantiates a `Feature` object from a dictionary created by the `to_config`method.

        Args:
            config (Dict): Serialized features dictionary

        Returns:
            Features: instantiated features object
        """
        if config["type"] == "inputs":
            return InputFeatures(
                features=[
                    cast(InputFeature, Feature.from_config(feat))
                    for feat in config["features"]
                ]
            )
        if config["type"] == "outputs":
            return OutputFeatures(
                features=[
                    cast(OutputFeature, Feature.from_config(feat))
                    for feat in config["features"]
                ]
            )
        if config["type"] == "general":
            return Features(
                features=[Feature.from_config(feat) for feat in config["features"]]
            )
        else:
            raise ValueError(f"Unknown type {config['type']} provided.")

    def __iter__(self):
        return iter(self.features)

    def __len__(self):
        return len(self.features)

    def __getitem__(self, i):
        return self.features[i]

    def __add__(self, other):
        if type(self) != type(other):
            return Features(features=self.features + other.features)
        if type(other) == InputFeatures:
            return InputFeatures(features=self.features + other.features)
        if type(other) == OutputFeatures:
            return OutputFeatures(features=self.features + other.features)
        return Features(features=self.features + other.features)

    def remove(self, feature: Feature):
        self.features.remove(feature)

    def add(self, feature: Feature):
        """Add a feature to the container.

        Args:
            feature (Feature): Feature to be added.
        """
        assert isinstance(feature, Feature)
        self.features.append(feature)

    def get_by_key(self, key: str) -> Feature:
        """Get a feature by its key.

        Args:
            key (str): Feature key of the feature of interest

        Returns:
            Feature: Feature of interest
        """
        return {f.key: f for f in self.features}[key]

    def get(
        self,
        includes: Union[Type, List[Type]] = Feature,
        excludes: Union[Type, List[Type]] = None,
        exact: bool = False,
    ) -> Features:
        """get features of the domain

        Args:
            includes (Union[Type, List[Type]], optional): Feature class or list of specific feature classes to be returned. Defaults to Feature.
            excludes (Union[Type, List[Type]], optional): Feature class or list of specific feature classes to be excluded from the return. Defaults to None.
            exact (bool, optional): Boolean to distinguish if only the exact class listed in includes and no subclasses inherenting from this class shall be returned. Defaults to False.
            by_attribute (str, optional): If set it is filtered by the attribute specified in by `by_attribute`. Defaults to None.

        Returns:
            List[Feature]: List of features in the domain fitting to the passed requirements.
        """
        return self.__class__(
            features=sorted(
                filter_by_class(
                    self.features,
                    includes=includes,
                    excludes=excludes,
                    exact=exact,
                )
            )
        )

    def get_keys(
        self,
        includes: Union[Type, List[Type]] = Feature,
        excludes: Union[Type, List[Type]] = None,
        exact: bool = False,
    ) -> List[str]:
        """Method to get feature keys of the domain

        Args:
            includes (Union[Type, List[Type]], optional): Feature class or list of specific feature classes to be returned. Defaults to Feature.
            excludes (Union[Type, List[Type]], optional): Feature class or list of specific feature classes to be excluded from the return. Defaults to None.
            exact (bool, optional): Boolean to distinguish if only the exact class listed in includes and no subclasses inherenting from this class shall be returned. Defaults to False.

        Returns:
            List[str]: List of feature keys fitting to the passed requirements.
        """
        return [
            f.key
            for f in self.get(
                includes=includes,
                excludes=excludes,
                exact=exact,
            )
        ]


Tnum_samples = conint(gt=0)


class SamplingMethodEnum(Enum):
    UNIFORM = "UNIFORM"
    SOBOL = "SOBOL"
    LHS = "LHS"


class InputFeatures(Features):
    """Container of input features, only input features are allowed.

    Attributes:
        features (List(InputFeatures)): list of the features.
    """

    features: List[InputFeature] = Field(default_factory=lambda: [])

    def to_config(self) -> Dict:
        return {
            "type": "inputs",
            "features": [feat.to_config() for feat in self.features],
        }

    def get_fixed(self) -> "InputFeatures":
        """Gets all features in `self` that are fixed and returns them as new `InputFeatures` object.

        Returns:
            InputFeatures: Input features object containing only fixed features.
        """
        return InputFeatures(features=[feat for feat in self if feat.is_fixed()])  # type: ignore

    def get_free(self) -> "InputFeatures":
        """Gets all features in `self` that are not fixed and returns them as new `InputFeatures` object.

        Returns:
            InputFeatures: Input features object containing only non-fixed features.
        """
        return InputFeatures(features=[feat for feat in self if not feat.is_fixed()])  # type: ignore

<<<<<<< HEAD
    @validate_arguments
    def sample(
        self,
        n: Tnum_samples = 1,
        method: SamplingMethodEnum = SamplingMethodEnum.UNIFORM,
    ) -> pd.DataFrame:
        """Draw sobol samples
=======
    def get_fixed(self) -> "InputFeatures":
        """Gets all features in `self` that are fixed and returns them as new `InputFeatures` object.

        Returns:
            InputFeatures: Input features object containing only fixed features.
        """
        return InputFeatures(features=[feat for feat in self if feat.is_fixed()])

    def get_free(self) -> "InputFeatures":
        """Gets all features in `self` that are not fixed and returns them as new `InputFeatures` object.

        Returns:
            InputFeatures: Input features object containing only non-fixed features.
        """
        return InputFeatures(features=[feat for feat in self if not feat.is_fixed()])

    def sample_uniform(self, n: int = 1) -> pd.DataFrame:
        """Draw uniformly random samples

        Args:
            n (int, optional): Number of samples. Defaults to 1.

        Returns:
            pd.DataFrame: Dataframe containing the samples.
        """
        return self.validate_inputs(
            pd.concat([feat.sample(n) for feat in self.get(InputFeature)], axis=1)
        )

    def sample_sobol(self, n: int) -> pd.DataFrame:
        """Draw uniformly random samples
>>>>>>> f00b83fd

        Args:
            n (int, optional): Number of samples, has to be larger than 0. Defaults to 1.
            method (SamplingMethodEnum, optional): Method to use, implemented methods are `UNIFORM`, `SOBOL` and `LHS`.
                Defaults to `UNIFORM`.

        Returns:
            pd.DataFrame: Dataframe containing the samples.
        """
<<<<<<< HEAD
        if method == SamplingMethodEnum.UNIFORM:
            return self.validate_inputs(
                pd.concat([feat.sample(n) for feat in self.get(InputFeature)], axis=1)  # type: ignore
            )
        free_features = self.get_free()
        if method == SamplingMethodEnum.SOBOL:
            with warnings.catch_warnings():
                warnings.simplefilter("ignore")
                X = Sobol(len(free_features)).random(n)
        else:
            X = LatinHypercube(len(free_features)).random(n)
=======
        free_features = self.get_free()
        with warnings.catch_warnings():
            warnings.simplefilter("ignore")
            X = Sobol(len(free_features)).random(n)
>>>>>>> f00b83fd
        res = []
        for i, feat in enumerate(free_features):
            if isinstance(feat, ContinuousInput):
                x = feat.from_unit_range(X[:, i])
            elif isinstance(feat, (DiscreteInput, CategoricalInput)):
                if isinstance(feat, DiscreteInput):
                    levels = feat.values
                else:
                    levels = feat.get_allowed_categories()
                bins = np.linspace(0, 1, len(levels) + 1)
                idx = np.digitize(X[:, i], bins) - 1
                x = np.array(levels)[idx]
            else:
                raise (ValueError(f"Unknown input feature with key {feat.key}"))
            res.append(pd.Series(x, name=feat.key))
        samples = pd.concat(res, axis=1)
        for feat in self.get_fixed():
<<<<<<< HEAD
            samples[feat.key] = feat.fixed_value()  # type: ignore
=======
            samples[feat.key] = feat.fixed_value()
>>>>>>> f00b83fd
        return self.validate_inputs(samples)[self.get_keys(InputFeature)]

    def validate_inputs(self, inputs: pd.DataFrame) -> pd.DataFrame:
        """Validate a pandas dataframe with input feature values.

        Args:
            inputs (pd.Dataframe): Inputs to validate.

        Raises:
            ValueError: Raises a Valueerror if a feature based validation raises an exception.

        Returns:
            pd.Dataframe: Validated dataframe
        """
        for feature in self:
            if feature.key not in inputs:
                raise ValueError(f"no col for input feature `{feature.key}`")
<<<<<<< HEAD
            feature.validate_candidental(inputs[feature.key])  # type: ignore
=======
            feature.validate_candidental(inputs[feature.key])
>>>>>>> f00b83fd
        return inputs

    def add(self, feature: InputFeature):
        """Add a input feature to the container.

        Args:
            feature (InputFeature): InputFeature to be added.
        """
        assert isinstance(feature, InputFeature)
        self.features.append(feature)

    def get_categorical_combinations(
        self,
        include: Type[Feature] = InputFeature,
        exclude: Optional[Type[InputFeature]] = None,
    ):
        """get a list of tuples pairing the feature keys with a list of valid categories

        Args:
            include (Feature, optional): Features to be included. Defaults to InputFeature.
            exclude (Feature, optional): Features to be excluded, e.g. subclasses of the included features. Defaults to None.

        Returns:
            List[(str, List[str])]: Returns a list of tuples pairing the feature keys with a list of valid categories (str)
        """
        features = [
            f
            for f in self.get(includes=include, excludes=exclude)
            if isinstance(f, CategoricalInput) and not f.is_fixed()
        ]
        list_of_lists = [
            [(f.key, cat) for cat in f.get_allowed_categories()] for f in features
        ]
        return list(itertools.product(*list_of_lists))


class OutputFeatures(Features):
    """Container of output features, only output features are allowed.

    Attributes:
        features (List(OutputFeatures)): list of the features.
    """

    features: List[OutputFeature] = Field(default_factory=lambda: [])

    def to_config(self) -> Dict:
        return {
            "type": "outputs",
            "features": [feat.to_config() for feat in self.features],
        }

    @validator("features", pre=True)
    def validate_output_features(cls, v, values):
        for feat in v:
            if not isinstance(feat, OutputFeature):
                raise ValueError
        return v

    def add(self, feature: OutputFeature):
        """Add a output feature to the container.

        Args:
            feature (OutputFeature): OutputFeature to be added.
        """
        assert isinstance(feature, OutputFeature)
        self.features.append(feature)

    def get_by_objective(
        self,
        includes: Union[List[Type[Objective]], Type[Objective]] = Objective,
        excludes: Union[List[Type[Objective]], Type[Objective], None] = None,
        exact: bool = False,
    ) -> "OutputFeatures":
        """Get output features filtered by the type of the attached objective.

        Args:
            includes (Union[List[TObjective], TObjective], optional): Objective class or list of objective classes
                to be returned. Defaults to Objective.
            excludes (Union[List[TObjective], TObjective, None], optional): Objective class or list of specific objective classes to be excluded from the return. Defaults to None.
            exact (bool, optional): Boolean to distinguish if only the exact classes listed in includes and no subclasses inherenting from this class shall be returned. Defaults to False.

        Returns:
            List[OutputFeature]: List of output features fitting to the passed requirements.
        """
        if len(self.features) == 0:
            return OutputFeatures(features=[])
        else:
            # TODO: why only continuous output?
            return OutputFeatures(
                features=sorted(
                    filter_by_attribute(
                        self.get(ContinuousOutput).features,
                        lambda of: of.objective,
                        includes,
                        excludes,
                        exact,
                    )
                )
            )

    def get_keys_by_objective(
        self,
        includes: Union[List[Type[Objective]], Type[Objective]] = Objective,
        excludes: Union[List[Type[Objective]], Type[Objective], None] = None,
        exact: bool = False,
    ) -> List[str]:
        """Get keys of output features filtered by the type of the attached objective.

        Args:
            includes (Union[List[TObjective], TObjective], optional): Objective class or list of objective classes
                to be returned. Defaults to Objective.
            excludes (Union[List[TObjective], TObjective, None], optional): Objective class or list of specific objective classes to be excluded from the return. Defaults to None.
            exact (bool, optional): Boolean to distinguish if only the exact classes listed in includes and no subclasses inherenting from this class shall be returned. Defaults to False.

        Returns:
            List[str]: List of output feature keys fitting to the passed requirements.
        """
        return [f.key for f in self.get_by_objective(includes, excludes, exact)]

    def __call__(self, experiments: pd.DataFrame) -> pd.DataFrame:
        """Evaluate the objective for every

        Args:
            experiments (pd.DataFrame): Experiments for which the objectives should be evaluated.

        Returns:
            pd.DataFrame: Objective values for the experiments of interest.
        """
        return pd.concat(
            [
                feat.objective(experiments[[feat.key]])
                for feat in self.features
                if feat.objective is not None
            ],
            axis=1,
        )<|MERGE_RESOLUTION|>--- conflicted
+++ resolved
@@ -11,13 +11,8 @@
 import pandas as pd
 from pydantic import Field, validate_arguments, validator
 from pydantic.class_validators import root_validator
-<<<<<<< HEAD
 from pydantic.types import conint, conlist
 from scipy.stats.qmc import LatinHypercube, Sobol
-=======
-from pydantic.types import conlist
-from scipy.stats.qmc import Sobol
->>>>>>> f00b83fd
 
 from bofire.domain.objectives import MaximizeObjective, Objective
 from bofire.domain.util import (
@@ -161,13 +156,8 @@
     """Abstracht base class for all numerical (ordinal) input features."""
 
     def to_unit_range(
-<<<<<<< HEAD
         self, values: Union[pd.Series, np.ndarray], use_real_bounds: bool = False
     ) -> Union[pd.Series, np.ndarray]:
-=======
-        self, values: pd.Series, use_real_bounds: bool = False
-    ) -> pd.Series:
->>>>>>> f00b83fd
         """Convert to the unit range between 0 and 1.
 
         Args:
@@ -184,23 +174,15 @@
         if use_real_bounds:
             lower, upper = self.get_real_feature_bounds(values)
         else:
-<<<<<<< HEAD
             lower, upper = self.lower_bound, self.upper_bound  # type: ignore
-=======
-            lower, upper = self.lower_bound, self.upper_bound
->>>>>>> f00b83fd
         if lower == upper:
             raise ValueError("Fixed feature cannot be transformed to unit range.")
         valrange = upper - lower
         return (values - lower) / valrange
 
-<<<<<<< HEAD
     def from_unit_range(
         self, values: Union[pd.Series, np.ndarray]
     ) -> Union[pd.Series, np.ndarray]:
-=======
-    def from_unit_range(self, values: pd.Series) -> pd.Series:
->>>>>>> f00b83fd
         """Convert from unit range.
 
         Args:
@@ -214,13 +196,8 @@
         """
         if self.is_fixed():
             raise ValueError("Fixed feature cannot be transformed from unit range.")
-<<<<<<< HEAD
         valrange = self.upper_bound - self.lower_bound  # type: ignore
         return (values * valrange) + self.lower_bound  # type: ignore
-=======
-        valrange = self.upper_bound - self.lower_bound
-        return (values * valrange) + self.lower_bound
->>>>>>> f00b83fd
 
     def is_fixed(self):
         """Method to check if the feature is fixed
@@ -1121,7 +1098,7 @@
         Returns:
             InputFeatures: Input features object containing only fixed features.
         """
-        return InputFeatures(features=[feat for feat in self if feat.is_fixed()])  # type: ignore
+        return InputFeatures(features=[feat for feat in self if feat.is_fixed()])
 
     def get_free(self) -> "InputFeatures":
         """Gets all features in `self` that are not fixed and returns them as new `InputFeatures` object.
@@ -1129,9 +1106,8 @@
         Returns:
             InputFeatures: Input features object containing only non-fixed features.
         """
-        return InputFeatures(features=[feat for feat in self if not feat.is_fixed()])  # type: ignore
-
-<<<<<<< HEAD
+        return InputFeatures(features=[feat for feat in self if not feat.is_fixed()])
+
     @validate_arguments
     def sample(
         self,
@@ -1139,39 +1115,6 @@
         method: SamplingMethodEnum = SamplingMethodEnum.UNIFORM,
     ) -> pd.DataFrame:
         """Draw sobol samples
-=======
-    def get_fixed(self) -> "InputFeatures":
-        """Gets all features in `self` that are fixed and returns them as new `InputFeatures` object.
-
-        Returns:
-            InputFeatures: Input features object containing only fixed features.
-        """
-        return InputFeatures(features=[feat for feat in self if feat.is_fixed()])
-
-    def get_free(self) -> "InputFeatures":
-        """Gets all features in `self` that are not fixed and returns them as new `InputFeatures` object.
-
-        Returns:
-            InputFeatures: Input features object containing only non-fixed features.
-        """
-        return InputFeatures(features=[feat for feat in self if not feat.is_fixed()])
-
-    def sample_uniform(self, n: int = 1) -> pd.DataFrame:
-        """Draw uniformly random samples
-
-        Args:
-            n (int, optional): Number of samples. Defaults to 1.
-
-        Returns:
-            pd.DataFrame: Dataframe containing the samples.
-        """
-        return self.validate_inputs(
-            pd.concat([feat.sample(n) for feat in self.get(InputFeature)], axis=1)
-        )
-
-    def sample_sobol(self, n: int) -> pd.DataFrame:
-        """Draw uniformly random samples
->>>>>>> f00b83fd
 
         Args:
             n (int, optional): Number of samples, has to be larger than 0. Defaults to 1.
@@ -1181,7 +1124,6 @@
         Returns:
             pd.DataFrame: Dataframe containing the samples.
         """
-<<<<<<< HEAD
         if method == SamplingMethodEnum.UNIFORM:
             return self.validate_inputs(
                 pd.concat([feat.sample(n) for feat in self.get(InputFeature)], axis=1)  # type: ignore
@@ -1193,12 +1135,6 @@
                 X = Sobol(len(free_features)).random(n)
         else:
             X = LatinHypercube(len(free_features)).random(n)
-=======
-        free_features = self.get_free()
-        with warnings.catch_warnings():
-            warnings.simplefilter("ignore")
-            X = Sobol(len(free_features)).random(n)
->>>>>>> f00b83fd
         res = []
         for i, feat in enumerate(free_features):
             if isinstance(feat, ContinuousInput):
@@ -1216,11 +1152,40 @@
             res.append(pd.Series(x, name=feat.key))
         samples = pd.concat(res, axis=1)
         for feat in self.get_fixed():
-<<<<<<< HEAD
             samples[feat.key] = feat.fixed_value()  # type: ignore
-=======
+        return self.validate_inputs(samples)[self.get_keys(InputFeature)]
+
+    def sample_sobol(self, n: int) -> pd.DataFrame:
+        """Draw uniformly random samples
+
+        Args:
+            n (int, optional): Number of samples. Defaults to 1.
+
+        Returns:
+            pd.DataFrame: Dataframe containing the samples.
+        """
+        free_features = self.get_free()
+        with warnings.catch_warnings():
+            warnings.simplefilter("ignore")
+            X = Sobol(len(free_features)).random(n)
+        res = []
+        for i, feat in enumerate(free_features):
+            if isinstance(feat, ContinuousInput):
+                x = feat.from_unit_range(X[:, i])
+            elif isinstance(feat, (DiscreteInput, CategoricalInput)):
+                if isinstance(feat, DiscreteInput):
+                    levels = feat.values
+                else:
+                    levels = feat.get_allowed_categories()
+                bins = np.linspace(0, 1, len(levels) + 1)
+                idx = np.digitize(X[:, i], bins) - 1
+                x = np.array(levels)[idx]
+            else:
+                raise (ValueError(f"Unknown input feature with key {feat.key}"))
+            res.append(pd.Series(x, name=feat.key))
+        samples = pd.concat(res, axis=1)
+        for feat in self.get_fixed():
             samples[feat.key] = feat.fixed_value()
->>>>>>> f00b83fd
         return self.validate_inputs(samples)[self.get_keys(InputFeature)]
 
     def validate_inputs(self, inputs: pd.DataFrame) -> pd.DataFrame:
@@ -1238,11 +1203,25 @@
         for feature in self:
             if feature.key not in inputs:
                 raise ValueError(f"no col for input feature `{feature.key}`")
-<<<<<<< HEAD
+            feature.validate_candidental(inputs[feature.key])
+        return inputs
+
+    def validate_inputs(self, inputs: pd.DataFrame) -> pd.DataFrame:
+        """Validate a pandas dataframe with input feature values.
+
+        Args:
+            inputs (pd.Dataframe): Inputs to validate.
+
+        Raises:
+            ValueError: Raises a Valueerror if a feature based validation raises an exception.
+
+        Returns:
+            pd.Dataframe: Validated dataframe
+        """
+        for feature in self:
+            if feature.key not in inputs:
+                raise ValueError(f"no col for input feature `{feature.key}`")
             feature.validate_candidental(inputs[feature.key])  # type: ignore
-=======
-            feature.validate_candidental(inputs[feature.key])
->>>>>>> f00b83fd
         return inputs
 
     def add(self, feature: InputFeature):
