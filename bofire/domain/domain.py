import itertools
from copy import deepcopy
from typing import Dict, List, Optional, Tuple, Type, Union

import numpy as np
import pandas as pd
from bofire.domain.constraints import Constraint, LinearConstraint, NChooseKConstraint
from bofire.domain.features import (
    CategoricalInputFeature,
    ContinuousInputFeature,
    ContinuousOutputFeature,
    ContinuousOutputFeature_woDesFunc,
    Feature,
    InputFeature,
    OutputFeature,
)
from bofire.domain.util import BaseModel, filter_by_class, is_numeric
<<<<<<< HEAD
from pydantic import Field, validator
=======
>>>>>>> f7d8c435


class Domain(BaseModel):

    input_features: Optional[List[InputFeature]] = Field(default_factory=lambda: [])
    output_features: Optional[List[OutputFeature]] = Field(default_factory=lambda: [])
    constraints: Optional[List[Constraint]] = Field(default_factory=lambda: [])
    experiments: Optional[pd.DataFrame]
    candidates: Optional[pd.DataFrame]
    """Representation of the optimization problem/domain

    Attributes:
        input_features (List[InputFeature], optional): List of input features. Defaults to [].
        output_features (List[OutputFeature], optional): List of output features. Defaults to [].
        constraints (List[Constraint], optional): List of constraints. Defaults to [].
    """

    @validator("output_features", always=True)
    def validate_unique_output_feature_keys(cls, v, values):
        """Validates if provided output feature keys are unique

        Args:
            v (List[OutputFeature]): List of all output features of the domain.
            values (List[InputFeature]): Dict containing a list of input features as single entry.

        Raises:
            ValueError: Feature keys are not unique.

        Returns:
            List[OutputFeature]: Returns the list of output features when no error is thrown.
        """
        if "input_features" not in values:
            return v
        features = v + values["input_features"]
        keys = [f.key for f in features]
        if len(set(keys)) != len(keys):
            raise ValueError("feature keys are not unique")
        return v

    @validator("constraints", always=True)
    def validate_constraints(cls, v, values):
        """Validate if all features included in the constraints are also defined as features for the domain.

        Args:
            v (List[Constraint]): List of constraints or empty if no constraints are defined
            values (List[InputFeature]): List of input features of the domain

        Raises:
            ValueError: Feature key in constraint is unknown.

        Returns:
            List[Constraint]: List of constraints defined for the domain
        """
        if "input_features" not in values:
            return v
        keys = [f.key for f in values["input_features"]]
        for c in v:
            if isinstance(c, LinearConstraint) or isinstance(c, NChooseKConstraint):
                for f in c.features:
                    if f not in keys:
                        raise ValueError(f"feature {f} in constraint unknown ({keys})")
        return v

    @validator("constraints", always=True)
    def validate_lower_bounds_in_nchoosek_constraints(cls, v, values):
        """Validate the lower bound as well if the chosen number of allowed features is continuous.

        Args:
            v (List[Constraint]): List of all constraints defined for the domain
            values (List[InputFeature]): _description_

        Returns:
            List[Constraint]: List of constraints defined for the domain
        """
        # gather continuous input_features in dictionary
        continuous_input_features_dict = {}
        for f in values["input_features"]:
            if type(f) is ContinuousInputFeature:
                continuous_input_features_dict[f.key] = f

        # check if unfixed continuous features appearing in NChooseK constraints have lower bound of 0
        for c in v:
            if isinstance(c, NChooseKConstraint):
                for f in c.features:
                    assert (
                        f in continuous_input_features_dict
                    ), f"{f} must be continuous."
                    assert (
                        continuous_input_features_dict[f].lower_bound == 0
                    ), f"lower bound of {f} must be 0 for NChooseK constraint."
        return v

    def to_config(self) -> Dict:
        """Serializables itself to a dictionary.

        Returns:
            Dict: Serialized version of the domain as dictionary.
        """
        config = {
            "input_features": [feat.to_config() for feat in self.input_features],
            "output_features": [feat.to_config() for feat in self.output_features],
            "constraints": [constraint.to_config() for constraint in self.constraints],
        }
        if self.experiments is not None:
            config["experiments"] = self.experiments.to_dict()
        if self.candidates is not None:
            config["candidates"] = self.candidates.to_dict()
        return config

    @classmethod
    def from_config(cls, config: Dict):
        """Instantiates a `Domain` object from a dictionary created by the `to_config`method.

        Args:
            config (Dict): Serialized version of a domain as dictionary.
        """
        d = cls(
            input_features=[
                Feature.from_config(feat) for feat in config["input_features"]
            ],
            output_features=[
                Feature.from_config(feat) for feat in config["output_features"]
            ],
            constraints=[
                Constraint.from_config(constraint)
                for constraint in config["constraints"]
            ],
        )
        if "experiments" in config.keys():
            d.add_experiments(experiments=config["experiments"])
        if "candidates" in config.keys():
            d.add_candidates(experiments=config["candidates"])
        return d

    def get_feature_reps_df(self) -> pd.DataFrame:
        """Returns a pandas dataframe describing the features contained in the optimization domain."""
        df = pd.DataFrame(
            index=self.get_feature_keys(Feature),
            columns=["Type", "Description"],
            data={
                "Type": [
                    feat.__class__.__name__ for feat in self.get_features(Feature)
                ],
                "Description": [feat.__str__() for feat in self.get_features(Feature)],
            },
        )
        return df

    def get_constraint_reps_df(self):
        """Provides a tabular overwiev of all constraints within the domain

        Returns:
            pd.DataFrame: DataFrame listing all constraints of the domain with a description
        """
        df = pd.DataFrame(
            index=range(len(self.get_constraints())),
            columns=["Type", "Description"],
            data={
                "Type": [feat.__class__.__name__ for feat in self.get_constraints()],
                "Description": [
                    constraint.__str__() for constraint in self.get_constraints()
                ],
            },
        )
        return df

    def get_constraints(
        self,
        includes: Union[Type, List[Type]] = Constraint,
        excludes: Union[Type, List[Type]] = None,
        exact: bool = False,
    ) -> List[Constraint]:
        """get constraints of the domain

        Args:
            includes (Union[Constraint, List[Constraint]], optional): Constraint class or list of specific constraint classes to be returned. Defaults to Constraint.
            excludes (Union[Type, List[Type]], optional): Constraint class or list of specific constraint classes to be excluded from the return. Defaults to None.
            exact (bool, optional): Boolean to distinguish if only the exact class listed in includes and no subclasses inherenting from this class shall be returned. Defaults to False.

        Returns:
            List[Constraint]: List of constraints in the domain fitting to the passed requirements.
        """
        return filter_by_class(
            self.constraints,
            includes=includes,
            excludes=excludes,
            exact=exact,
        )

    def get_features(
        self,
        includes: Union[Type, List[Type]] = Feature,
        excludes: Union[Type, List[Type]] = None,
        exact: bool = False,
        by_attribute: Optional[str] = None,
    ) -> List[Feature]:
        """get features of the domain

        Args:
            includes (Union[Type, List[Type]], optional): Feature class or list of specific feature classes to be returned. Defaults to Feature.
            excludes (Union[Type, List[Type]], optional): Feature class or list of specific feature classes to be excluded from the return. Defaults to None.
            exact (bool, optional): Boolean to distinguish if only the exact class listed in includes and no subclasses inherenting from this class shall be returned. Defaults to False.
            by_attribute (str, optional): If set it is filtered by the attribute specified in by `by_attribute`. Defaults to None.

        Returns:
            List[Feature]: List of features in the domain fitting to the passed requirements.
        """
        return list(
            sorted(
                filter_by_class(
                    self.input_features + self.output_features,
                    includes=includes,
                    excludes=excludes,
                    exact=exact,
                    by_attribute=by_attribute,
                )
            )
        )

    def get_feature_keys(
        self,
        includes: Union[Type, List[Type]] = Feature,
        excludes: Union[Type, List[Type]] = None,
        exact: bool = False,
        by_attribute: Optional[str] = None,
    ) -> List[str]:
        """Method to get feature keys of the domain

        Args:
            includes (Union[Type, List[Type]], optional): Feature class or list of specific feature classes to be returned. Defaults to Feature.
            excludes (Union[Type, List[Type]], optional): Feature class or list of specific feature classes to be excluded from the return. Defaults to None.
            exact (bool, optional): Boolean to distinguish if only the exact class listed in includes and no subclasses inherenting from this class shall be returned. Defaults to False.
            by_attribute (str, optional): If set it is filtered by the attribute specified in by `by_attribute`. Defaults to None.

        Returns:
            List[str]: List of feature keys fitting to the passed requirements.
        """
        return [
            f.key
            for f in self.get_features(
                includes=includes,
                excludes=excludes,
                exact=exact,
                by_attribute=by_attribute,
            )
        ]

    def get_feature(self, key: str):
        """get a specific feature by its key

        Args:
            key (str): Feature key

        Returns:
            Feature: The feature with the passed key
        """
        return {f.key: f for f in self.input_features + self.output_features}[key]

    def add_constraint(self, constraint: Constraint):
        """Add a constraint to the optimzation domain

        Args:
            constraint (Constraint): object of class Constraint, which is added to the list
        """
        self.constraints.append(constraint)

    def add_feature(self, feature: Feature) -> None:
        """add a feature to list domain.features

        Args:
            feature (Feature): object of class Feature, which is added to the list

        Raises:
            ValueError: if the feature key is already in the domain
            TypeError: if the feature type is neither Input nor Output feature
        """
        if (self.experiments is not None) or (self.candidates is not None):
            raise ValueError(
                "Feature cannot be added as experiments/candidates are already set."
            )
        if feature.key in self.get_feature_keys():
            raise ValueError(f"Feature with key {feature.key} already in domain.")
        if isinstance(feature, InputFeature):
            self.input_features.append(feature)
        elif isinstance(feature, OutputFeature):
            self.output_features.append(feature)
        else:
            raise TypeError(f"Cannot add feature of type {type(feature)}")

    def remove_feature_by_key(self, key):
        """removes a feature from domain indicated by its key

        Args:
            key (str): feature key

        Raises:
            KeyError: when the key is not found in the domain
            ValueError: when more than one feature with key is found
        """
        if (self.experiments is not None) or (self.candidates is not None):
            raise ValueError(
                f"Feature {key} cannot be removed as experiments/candidates are already set."
            )
        input_count = len([f for f in self.input_features if f.key == key])
        output_count = len([f for f in self.output_features if f.key == key])
        if input_count == 0 and output_count == 0:
            raise KeyError(f"no feature with key {key} found")
        if input_count + output_count > 1:
            raise ValueError(f"more than one feature with key {key} found")
        if input_count > 0:
            self.input_features = [f for f in self.input_features if f.key != key]
        if output_count > 0:
            self.output_features = [f for f in self.output_features if f.key != key]

    def get_categorical_combinations(
        self, include: Feature = InputFeature, exclude: Feature = None
    ):
        """get a list of tuples pairing the feature keys with a list of valid categories

        Args:
            include (Feature, optional): Features to be included. Defaults to InputFeature.
            exclude (Feature, optional): Features to be excluded, e.g. subclasses of the included features. Defaults to None.

        Returns:
            List[(str, List[str])]: Returns a list of tuples pairing the feature keys with a list of valid categories (str)
        """
        features = [
            f
            for f in self.get_features(includes=include, excludes=exclude)
            if isinstance(f, CategoricalInputFeature) and not f.is_fixed()
        ]
        list_of_lists = [
            [(f.key, cat) for cat in f.get_allowed_categories()] for f in features
        ]
        return list(itertools.product(*list_of_lists))

    # getting list of fixed values
    def get_nchoosek_combinations(self):
        """get all possible NChooseK combinations

        Returns:
            Tuple(used_features_list, unused_features_list): used_features_list is a list of lists containing features used in each NChooseK combination.
             unused_features_list is a list of lists containing features unused in each NChooseK combination.
        """

        if len(self.get_constraints(NChooseKConstraint)) == 0:
            used_continuous_features = self.get_feature_keys(ContinuousInputFeature)
            return used_continuous_features, []

        used_features_list_all = []

        # loops through each NChooseK constraint
        for con in self.get_constraints(NChooseKConstraint):
            used_features_list = []

            for n in range(con.min_count, con.max_count + 1):
                used_features_list.extend(itertools.combinations(con.features, n))

            if con.none_also_valid:
                used_features_list.append(tuple([]))

            used_features_list_all.append(used_features_list)

        used_features_list_all = list(
            itertools.product(*used_features_list_all)
        )  # product between NChooseK constraints

        # format into a list of used features
        used_features_list_formatted = []
        for used_features_list in used_features_list_all:

            used_features_list_flattened = [
                item for sublist in used_features_list for item in sublist
            ]
            used_features_list_formatted.append(list(set(used_features_list_flattened)))

        # sort lists
        used_features_list_sorted = []
        for used_features in used_features_list_formatted:
            used_features_list_sorted.append(sorted(used_features))

        # drop duplicates
        used_features_list_no_dup = []
        for used_features in used_features_list_sorted:
            if used_features not in used_features_list_no_dup:
                used_features_list_no_dup.append(used_features)

        # print(f"duplicates dropped: {len(used_features_list_sorted)-len(used_features_list_no_dup)}")

        # remove combinations not fulfilling constraints
        used_features_list_final = []
        for combo in used_features_list_no_dup:
            fulfil_constraints = (
                []
            )  # list of bools tracking if constraints are fulfilled
            for con in self.get_constraints(NChooseKConstraint):
                count = 0  # count of features in combo that are in con.features
                for f in combo:
                    if f in con.features:
                        count += 1
                if count >= con.min_count and count <= con.max_count:
                    fulfil_constraints.append(True)
                elif count == 0 and con.none_also_valid:
                    fulfil_constraints.append(True)
                else:
                    fulfil_constraints.append(False)
            if np.all(fulfil_constraints):
                used_features_list_final.append(combo)

        # print(f"violators dropped: {len(used_features_list_no_dup)-len(used_features_list_final)}")

        # features unused
        features_in_cc = []
        for con in self.get_constraints(NChooseKConstraint):
            features_in_cc.extend(con.features)
        features_in_cc = list(set(features_in_cc))
        features_in_cc.sort()
        unused_features_list = []
        for used_features in used_features_list_final:
            unused_features_list.append(
                [f_key for f_key in features_in_cc if f_key not in used_features]
            )

        # postprocess
        # used_features_list_final2 = []
        # unused_features_list2 = []
        # for used, unused in zip(used_features_list_final,unused_features_list):
        #     if len(used) == 3:
        #         used_features_list_final2.append(used), unused_features_list2.append(unused)

        return used_features_list_final, unused_features_list

    def is_fulfilled(self, experiments: pd.DataFrame) -> pd.Series:
        """Method to check if all constraints are fulfilled on all rows of the provided dataframe

        Args:
            df_data (pd.DataFrame): Dataframe with data, the constraint validity should be tested on

        Returns:
            Boolean: True if all constraints are fulfilled for all rows, false if not
        """
        if len(self.constraints) == 0:
            return pd.Series([True] * len(experiments), index=experiments.index)
        return pd.concat(
            [c.satisfied(experiments) for c in self.constraints], axis=1
        ).all(axis=1)

    # TODO: needs to be tested
    def evaluate_constraints(self, experiments: pd.DataFrame) -> pd.DataFrame:
        return pd.concat([c(experiments) for c in self.constraints], axis=1)

    # TODO: needs to be tested
    def evaluate_desirabilities(self, experiments: pd.DataFrame) -> pd.DataFrame:
        return pd.concat(
            [
                feat.desirability_function(experiments[feat.name])
                for feat in self.get_features(ContinuousOutputFeature)
            ],
            axis=1,
        )

    def preprocess_experiments_one_valid_output(
        self,
        output_feature_key: str,
        experiments: Optional[pd.DataFrame] = None,
    ) -> pd.DataFrame:
        """Method to get a dataframe where non-valid entries of the provided output feature are removed

        Args:
            experiments (pd.DataFrame): Dataframe with experimental data
            output_feature_key (str): The feature based on which non-valid entries rows are removed

        Returns:
            pd.DataFrame: Dataframe with all experiments where only valid entries of the specific feature are included
        """
        if experiments is None:
            if self.experiments is not None:
                experiments = self.experiments
            else:
                return None
        clean_exp = experiments.loc[
            (experiments["valid_%s" % output_feature_key] == 1)
            & (experiments[output_feature_key].notna())
        ]
        # clean_exp = clean_exp.dropna()

        return clean_exp

    def preprocess_experiments_all_valid_outputs(
        self,
        experiments: Optional[pd.DataFrame] = None,
        output_feature_keys: Optional[List] = None,
    ) -> pd.DataFrame:
        """Method to get a dataframe where non-valid entries of all output feature are removed

        Args:
            experiments (pd.DataFrame): Dataframe with experimental data
            output_feature_keys (Optional[List], optional): List of output feature keys which should be considered for removal of invalid values. Defaults to None.

        Returns:
            pd.DataFrame: Dataframe with all experiments where only valid entries of the selected features are included
        """
        if experiments is None:
            if self.experiments is not None:
                experiments = self.experiments
            else:
                return None
        if (output_feature_keys is None) or (len(output_feature_keys) == 0):
            output_feature_keys = self.get_feature_keys(OutputFeature)
        else:
            for key in output_feature_keys:
                feat = self.get_feature(key)
                assert isinstance(
                    feat, OutputFeature
                ), f"feat {key} is not an OutputFeature"

        clean_exp = experiments.query(
            " & ".join(["(`valid_%s` > 0)" % key for key in output_feature_keys])
        )
        clean_exp = clean_exp.dropna(subset=output_feature_keys)

        return clean_exp

    def preprocess_experiments_any_valid_output(
        self, experiments: Optional[pd.DataFrame] = None
    ) -> pd.DataFrame:
        """Method to get a dataframe where at least one output feature has a valid entry

        Args:
            experiments (pd.DataFrame): Dataframe with experimental data

        Returns:
            pd.DataFrame: Dataframe with all experiments where at least one output feature has a valid entry
        """
        if experiments is None:
            if self.experiments is not None:
                experiments = self.experiments
            else:
                return None

        output_feature_keys = self.get_feature_keys(OutputFeature)

        # clean_exp = experiments.query(" or ".join(["(valid_%s > 0)" % key for key in output_feature_keys]))
        # clean_exp = clean_exp.query(" or ".join(["%s.notna()" % key for key in output_feature_keys]))

        clean_exp = experiments.query(
            " or ".join(
                [
                    "((`valid_%s` >0) & `%s`.notna())" % (key, key)
                    for key in output_feature_keys
                ]
            )
        )

        return clean_exp

    def coerce_invalids(self, experiments: pd.DataFrame) -> pd.DataFrame:
        """Coerces all invalid output measurements to np.nan

        Args:
            experiments (pd.DataFrame): Dataframe containing experimental data

        Returns:
            pd.DataFrame: coerced dataframe
        """
        # coerce invalid to nan
        for feat in self.get_feature_keys(OutputFeature):
            experiments.loc[experiments[f"valid_{feat}"] == 0, feat] = np.nan
        return experiments

    def aggregate_by_duplicates(
        self, experiments: pd.DataFrame, prec: int, delimiter: str = "-"
    ) -> Tuple[pd.DataFrame, list]:
        """Aggregate the dataframe by duplicate experiments

        Duplicates are identified based on the experiments with the same input features. Continuous input features
        are rounded before identifying the duplicates. Aggregation is performed by taking the average of the
        involved output features.

        Args:
            experiments (pd.DataFrame): Dataframe containing experimental data
            prec (int): Precision of the rounding of the continuous input features
            delimiter (str, optional): Delimiter used when combining the orig. labcodes to a new one. Defaults to "-".

        Returns:
            Tuple[pd.DataFrame, list]: Dataframe holding the aggregated experiments, list of lists holding the labcodes of the duplicates
        """
        # prepare the parent frame
        experiments = self.preprocess_experiments_any_valid_output(experiments).copy()
        if "labcode" not in experiments.columns:
            experiments["labcode"] = [
                str(i + 1).zfill(int(np.ceil(np.log10(experiments.shape[0]))))
                for i in range(experiments.shape[0])
            ]

        # round it
        experiments[self.get_feature_keys(ContinuousInputFeature)] = experiments[
            self.get_feature_keys(ContinuousInputFeature)
        ].round(prec)

        # coerce invalid to nan
        experiments = self.coerce_invalids(experiments)

        # group and aggregate
        agg = {feat: "mean" for feat in self.get_feature_keys(ContinuousOutputFeature)}
        agg["labcode"] = lambda x: delimiter.join(sorted(x.tolist()))
        for feat in self.get_feature_keys(OutputFeature):
            agg[f"valid_{feat}"] = lambda x: 1

        grouped = experiments.groupby(self.get_feature_keys(InputFeature))
        duplicated_labcodes = [
            sorted(group.labcode.values.tolist())
            for _, group in grouped
            if group.shape[0] > 1
        ]

        experiments = grouped.aggregate(agg).reset_index(drop=False)
        for feat in self.get_feature_keys(OutputFeature):
            experiments.loc[experiments[feat].isna(), f"valid_{feat}"] = 0

        experiments = experiments.sort_values(by="labcode")
        experiments = experiments.reset_index(drop=True)
        return experiments, sorted(duplicated_labcodes)

    def validate_experiments(
        self,
        experiments: pd.DataFrame,
        strict: bool = False,
    ) -> pd.DataFrame:
        """checks the experimental data on validity

        Args:
            experiments (pd.DataFrame): Dataframe with experimental data

        Raises:
            ValueError: empty dataframe
            ValueError: the column for a specific feature is missing the provided data
            ValueError: there are labcodes with null value
            ValueError: there are labcodes with nan value
            ValueError: labcodes are not unique
            ValueError: the provided columns do no match to the defined domain
            ValueError: the provided columns do no match to the defined domain
            ValueError: inputFeature with null values
            ValueError: inputFeature with nan values

        Returns:
            pd.DataFrame: The provided dataframe with experimental data
        """

        if len(experiments) == 0:
            raise ValueError("no experiments provided (empty dataframe)")
        # check that each feature is a col
        feature_keys = self.get_feature_keys()
        for feature_key in feature_keys:
            if feature_key not in experiments:
                raise ValueError(f"no col in experiments for feature {feature_key}")
        # add valid_{key} cols if missing
        valid_keys = [
            f"valid_{output_feature_key}"
            for output_feature_key in self.get_feature_keys(OutputFeature)
        ]
        for valid_key in valid_keys:
            if valid_key not in experiments:
                experiments[valid_key] = True
        # check all cols
        expected = feature_keys + valid_keys
        cols = list(experiments.columns)
        # we allow here for a column named labcode used to identify experiments
        if "labcode" in cols:
            # test that labcodes are not na
            if experiments.labcode.isnull().values.any():
                raise ValueError("there are labcodes with null value")
            if experiments.labcode.isna().values.any():
                raise ValueError("there are labcodes with nan value")
            # test that labcodes are distinct
            if len(set(experiments.labcode.values.tolist())) != experiments.shape[0]:
                raise ValueError("labcodes are not unique")
            # we remove the labcode from the cols list to proceed as before
            cols.remove("labcode")
        if len(expected) != len(cols):
            raise ValueError(f"expected the following cols: `{expected}`, got `{cols}`")
        if len(set(expected + cols)) != len(cols):
            raise ValueError(f"expected the following cols: `{expected}`, got `{cols}`")
        # check values of continuous input features
        if experiments[self.get_feature_keys(InputFeature)].isnull().values.any():
            raise ValueError("there are null values")
        if experiments[self.get_feature_keys(InputFeature)].isna().values.any():
            raise ValueError("there are na values")
        # run the individual validators
        for feat in self.get_features(InputFeature):
            feat.validate_experimental(experiments[feat.key], strict=strict)
        return experiments

    def describe_experiments(self, experiments: pd.DataFrame) -> pd.DataFrame:
        """Method to get a tabular overview of how many measurements and how many valid entries are included in the input data for each output feature

        Args:
            experiments (pd.DataFrame): Dataframe with experimental data

        Returns:
            pd.DataFrame: Dataframe with counts how many measurements and how many valid entries are included in the input data for each output feature
        """
        data = {}
        for feat in self.get_feature_keys(OutputFeature):
            data[feat] = [
                experiments.loc[experiments[feat].notna()].shape[0],
                experiments.loc[experiments[feat].notna(), "valid_%s" % feat].sum(),
            ]
        data["all"] = [
            experiments.shape[0],
            self.preprocess_experiments_all_valid_outputs(experiments).shape[0],
        ]
        return pd.DataFrame.from_dict(
            data, orient="index", columns=["measured", "valid"]
        )

    def validate_candidates(
        self,
        candidates: pd.DataFrame,
    ) -> pd.DataFrame:
        """Method to check the validty of porposed candidates

        Args:
            candidates (pd.DataFrame): Dataframe with suggested new experiments (candidates)

        Raises:
            ValueError: when a column is missing for a defined input feature
            ValueError: when a column is missing for a defined output feature
            ValueError: when a non-numerical value is proposed
            ValueError: when the constraints are not fulfilled
            ValueError: when an additional column is found

        Returns:
            pd.DataFrame: dataframe with suggested experiments (candidates)
        """
        # check that each input feature has a col and is valid in itself
        for feat in self.get_features(InputFeature):
            if feat.key not in candidates:
                raise ValueError(f"no col for input feature `{feat.key}`")
            feat.validate_candidental(candidates[feat.key])
        # for each output feature
        for key in self.get_feature_keys(
            OutputFeature, excludes=[ContinuousOutputFeature_woDesFunc]
        ):
            # check that pred, sd, and des cols are specified and numerical
            for col in [f"{key}_pred", f"{key}_sd", f"{key}_des"]:
                if col not in candidates:
                    raise ValueError("missing column {col}")
                if (not is_numeric(candidates[col])) and (
                    not candidates[col].isnull().values.all()
                ):
                    raise ValueError(
                        f"not all values of output feature `{key}` are numerical"
                    )
        # check if all constraints are fulfilled
        if self.is_fulfilled(candidates).all() is False:
            raise ValueError("Constraints not fulfilled.")
        # validate no additional cols exist
        if_count = len(self.get_features(InputFeature))
        of_count = len(
            self.get_features(
                OutputFeature, excludes=[ContinuousOutputFeature_woDesFunc]
            )
        )
        # input features, prediction, standard deviation and reward for each output feature, 3 additional usefull infos: reward, aquisition function, strategy
        if len(candidates.columns) != if_count + 3 * of_count:
            raise ValueError("additional columns found")
        return candidates

    @property
    def experiment_column_names(self):
        """the columns in the experimental dataframe

        Returns:
            List[str]: List of columns in the experiment dataframe (output feature keys + valid_output feature keys)
        """
        return self.get_feature_keys() + [
            f"valid_{output_feature_key}"
            for output_feature_key in self.get_feature_keys(OutputFeature)
        ]

    @property
    def candidate_column_names(self):
        """the columns in the candidate dataframe

        Returns:
            List[str]: List of columns in the candidate dataframe (input feature keys + input feature keys_pred, input feature keys_sd, input feature keys_des)
        """
        return (
            self.get_feature_keys(InputFeature)
            + [
                f"{output_feature_key}_pred"
                for output_feature_key in self.get_feature_keys(
                    OutputFeature, excludes=[ContinuousOutputFeature_woDesFunc]
                )
            ]
            + [
                f"{output_feature_key}_sd"
                for output_feature_key in self.get_feature_keys(
                    OutputFeature, excludes=[ContinuousOutputFeature_woDesFunc]
                )
            ]
            + [
                f"{output_feature_key}_des"
                for output_feature_key in self.get_feature_keys(
                    OutputFeature, excludes=[ContinuousOutputFeature_woDesFunc]
                )
            ]
        )

    def add_candidates(self, candidates: pd.DataFrame):
        candidates = self.validate_candidates(candidates)
        if candidates is None:
            self.candidates = candidates
        else:
            self._candidates = pd.concat(
                (self._candidates, candidates), ignore_index=True
            )

    def add_experiments(self, experiments: pd.DataFrame):
        experiments = self.validate_experiments(experiments)
        if experiments is None:
            self.experiments = None
        else:
            self.experiments = pd.concat(
                (self.experiments, experiments), ignore_index=True
            )


def get_subdomain(
    domain: Domain,
    feature_keys: List,
):
    """removes all features not defined as argument creating a subdomain of the provided domain

    Args:
        domain (Domain): the original domain wherefrom a subdomain should be created
        feature_keys (List): List of features that shall be included in the subdomain

    Raises:
        Assert: when in total less than 2 features are provided
        ValueError: when a provided feature key is not present in the provided domain
        Assert: when no output feature is provided
        Assert: when no input feature is provided
        ValueError: _description_

    Returns:
        Domain: A new domain containing only parts of the original domain
    """
    assert len(feature_keys) >= 2, "At least two features have to be provided."
    output_feature_keys = []
    input_feature_keys = []
    subdomain = deepcopy(domain)
    for key in feature_keys:
        try:
            feat = domain.get_feature(key)
        except KeyError:
            raise ValueError(f"Feature {key} not present in domain.")
        if isinstance(feat, InputFeature):
            input_feature_keys.append(key)
        else:
            output_feature_keys.append(key)
    assert (
        len(output_feature_keys) > 0
    ), "At least one output feature has to be provided."
    assert len(input_feature_keys) > 0, "At least one input feature has to be provided."
    # loop over constraints and make sure that all features used in constraints are in the input_feature_keys
    for c in domain.constraints:
        for key in c.features:
            if key not in input_feature_keys:
                raise ValueError(
                    f"Removed input feature {key} is used in a constraint."
                )

    for key in set(domain.get_feature_keys(Feature)) - set(feature_keys):
        subdomain.remove_feature_by_key(key)
    return subdomain


class DomainError(Exception):
    """A class defining a specific domain error"""

    pass<|MERGE_RESOLUTION|>--- conflicted
+++ resolved
@@ -4,6 +4,8 @@
 
 import numpy as np
 import pandas as pd
+from pydantic import Field, validator
+
 from bofire.domain.constraints import Constraint, LinearConstraint, NChooseKConstraint
 from bofire.domain.features import (
     CategoricalInputFeature,
@@ -15,10 +17,6 @@
     OutputFeature,
 )
 from bofire.domain.util import BaseModel, filter_by_class, is_numeric
-<<<<<<< HEAD
-from pydantic import Field, validator
-=======
->>>>>>> f7d8c435
 
 
 class Domain(BaseModel):
