--- conflicted
+++ resolved
@@ -40,11 +40,7 @@
 
 
 class Domain(PydanticBaseModel):
-<<<<<<< HEAD
-=======
     type: Literal["Domain"] = "Domain"
-
->>>>>>> ed2f817b
     # The types describe what we expect to be passed as arguments.
     # They will be converted to InputFeatures and OutputFeatures, respectively.
     input_features: Union[Sequence[AnyInputFeature], InputFeatures] = Field(
